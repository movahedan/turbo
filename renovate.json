{
	"$schema": "https://docs.renovatebot.com/renovate-schema.json",
	"branchPrefix": "renovate/",
	"rangeStrategy": "bump",
	"extends": [
		"config:recommended",
		":pinAllExceptPeerDependencies",
		"customManagers:biomeVersions",
		":dependencyDashboard",
		":semanticPrefixFixDepsChoreOthers",
		"group:monorepos",
		"group:recommended",
		"replacements:all",
		"workarounds:all"
	],
	"customManagers": [
		{
			"customType": "jsonata",
			"datasourceTemplate": "npm",
			"depNameTemplate": "@biomejs/biome",
			"fileFormat": "json",
			"managerFilePatterns": [
				"/(^|/)biome.json?$/"
			],
			"matchStrings": [
				"{\"currentValue\": $split($.\"$schema\",(\"/\"))[-2]}"
			]
		}
	],
	"automergeType": "pr",
	"major": {
		"dependencyDashboardApproval": true
	},
	"vulnerabilityAlerts": {
		"enabled": true
	},
	"lockFileMaintenance": {
		"enabled": true,
		"automerge": true,
		"schedule": [
			"before 3am on monday"
		]
	},
	"separateMultipleMajor": true,
	"separateMinorPatch": false,
	"configMigration": true,
	"minor": {
		"automerge": true
	},
	"patch": {
		"automerge": true
	},
	"pin": {
		"automerge": true
	},
	"osvVulnerabilityAlerts": true,
	"packageRules": [
		{
			"enabled": false,
			"matchPackageNames": [
				"/^@repo//"
			]
		},
		{
			"matchPackageNames": [
				"react",
				"react-dom",
				"@types/react",
				"@types/react-dom"
			],
<<<<<<< HEAD
			"groupName": "React",
			"groupSlug": "react",
			"commitMessageTopic": "React",
			"commitMessageAction": "update",
			"commitMessageExtra": "to {{newVersion}}",
			"commitMessageSuffix": "{{#if isMajor}} (major){{/if}}",
			"prTitle": "{{#if isMajor}}Major{{else}}Minor{{/if}} update React to {{newVersion}}",
			"prBodyNotes": [
				"{{#if isMajor}}This is a major update of React. Please review the [React migration guide](https://react.dev/blog/2024/02/15/react-labs-what-we-have-been-working-on-february-2024) for breaking changes.{{/if}}"
			]
		},
		{
			"matchPackageNames": [
				"react",
				"react-dom",
				"@types/react",
				"@types/react-dom"
			],
			"matchUpdateTypes": [
				"major"
			],
			"enabled": true,
			"dependencyDashboardApproval": true,
			"prCreation": "not-pending",
			"minimumReleaseAge": "3 days"
=======
			"groupName": "React monorepo",
			"groupSlug": "react-monorepo",
			"matchUpdateTypes": ["major"],
			"enabled": true,
			"dependencyDashboardApproval": true,
			"prCreation": "not-pending",
			"minimumReleaseAge": "3 days",
			"prBodyNotes": [
				"This is a major update of React. Please review the [React migration guide](https://react.dev/blog/2024/02/15/react-labs-what-we-have-been-working-on-february-2024) for breaking changes."
			],
			"matchPaths": ["**/package.json"]
>>>>>>> c62ba62d
		},
		{
			"matchDepTypes": [
				"devDependencies"
			],
			"matchUpdateTypes": ["major"],
			"enabled": true,
			"dependencyDashboardApproval": true,
			"prCreation": "not-pending",
			"stabilityDays": 3
		},
		{
			"matchFileNames": [
				"packages/*/package.json"
			],
			"groupName": "shared packages",
			"groupSlug": "shared-packages",
			"matchUpdateTypes": ["minor"],
			"dependencyDashboardApproval": true
		},
		{
			"matchFileNames": [
				"apps/*/package.json"
			],
			"groupName": "apps",
			"groupSlug": "apps",
			"matchUpdateTypes": ["minor"],
			"dependencyDashboardApproval": true
		},
		{
			"matchSourceUrls": [
				"https://github.com/**"
			],
			"prBodyDefinitions": {
				"OpenSSF": "[![OpenSSF Scorecard](https://api.securityscorecards.dev/projects/github.com/{{sourceRepo}}/badge)](https://securityscorecards.dev/viewer/?uri=github.com/{{sourceRepo}})"
			},
			"prBodyColumns": [
				"Package",
				"Type",
				"Update",
				"Change",
				"Pending",
				"OpenSSF"
			]
		}
	]
}<|MERGE_RESOLUTION|>--- conflicted
+++ resolved
@@ -68,33 +68,6 @@
 				"@types/react",
 				"@types/react-dom"
 			],
-<<<<<<< HEAD
-			"groupName": "React",
-			"groupSlug": "react",
-			"commitMessageTopic": "React",
-			"commitMessageAction": "update",
-			"commitMessageExtra": "to {{newVersion}}",
-			"commitMessageSuffix": "{{#if isMajor}} (major){{/if}}",
-			"prTitle": "{{#if isMajor}}Major{{else}}Minor{{/if}} update React to {{newVersion}}",
-			"prBodyNotes": [
-				"{{#if isMajor}}This is a major update of React. Please review the [React migration guide](https://react.dev/blog/2024/02/15/react-labs-what-we-have-been-working-on-february-2024) for breaking changes.{{/if}}"
-			]
-		},
-		{
-			"matchPackageNames": [
-				"react",
-				"react-dom",
-				"@types/react",
-				"@types/react-dom"
-			],
-			"matchUpdateTypes": [
-				"major"
-			],
-			"enabled": true,
-			"dependencyDashboardApproval": true,
-			"prCreation": "not-pending",
-			"minimumReleaseAge": "3 days"
-=======
 			"groupName": "React monorepo",
 			"groupSlug": "react-monorepo",
 			"matchUpdateTypes": ["major"],
@@ -106,7 +79,6 @@
 				"This is a major update of React. Please review the [React migration guide](https://react.dev/blog/2024/02/15/react-labs-what-we-have-been-working-on-february-2024) for breaking changes."
 			],
 			"matchPaths": ["**/package.json"]
->>>>>>> c62ba62d
 		},
 		{
 			"matchDepTypes": [
